// Copyright (C) 2019-2025 Algorand, Inc.
// This file is part of go-algorand
//
// go-algorand is free software: you can redistribute it and/or modify
// it under the terms of the GNU Affero General Public License as
// published by the Free Software Foundation, either version 3 of the
// License, or (at your option) any later version.
//
// go-algorand is distributed in the hope that it will be useful,
// but WITHOUT ANY WARRANTY; without even the implied warranty of
// MERCHANTABILITY or FITNESS FOR A PARTICULAR PURPOSE.  See the
// GNU Affero General Public License for more details.
//
// You should have received a copy of the GNU Affero General Public License
// along with go-algorand.  If not, see <https://www.gnu.org/licenses/>.

package ledger

import (
	"context"
	"database/sql"
	"fmt"
	"os"
	"path/filepath"
	"time"

	"github.com/algorand/go-deadlock"

	"github.com/algorand/go-algorand/agreement"
	"github.com/algorand/go-algorand/config"
	"github.com/algorand/go-algorand/crypto"
	"github.com/algorand/go-algorand/data/basics"
	"github.com/algorand/go-algorand/data/bookkeeping"
	"github.com/algorand/go-algorand/data/transactions"
	"github.com/algorand/go-algorand/data/transactions/logic"
	"github.com/algorand/go-algorand/data/transactions/verify"
	"github.com/algorand/go-algorand/ledger/apply"
	"github.com/algorand/go-algorand/ledger/eval"
	"github.com/algorand/go-algorand/ledger/ledgercore"
	"github.com/algorand/go-algorand/ledger/store/blockdb"
	"github.com/algorand/go-algorand/ledger/store/trackerdb"
	"github.com/algorand/go-algorand/ledger/store/trackerdb/pebbledbdriver"
	"github.com/algorand/go-algorand/ledger/store/trackerdb/sqlitedriver"
	"github.com/algorand/go-algorand/logging"
	"github.com/algorand/go-algorand/protocol"
	"github.com/algorand/go-algorand/util/db"
	"github.com/algorand/go-algorand/util/execpool"
	"github.com/algorand/go-algorand/util/metrics"
)

// Ledger is a database storing the contents of the ledger.
type Ledger struct {
	// Database connections to the DBs storing blocks and tracker state.
	// We use potentially different databases to avoid SQLite contention
	// during catchup.
	trackerDBs trackerdb.Store
	blockDBs   db.Pair

	// blockQ is the buffer of added blocks that will be flushed to
	// persistent storage
	blockQ *blockQueue

	log logging.Logger

	// archival determines whether the ledger keeps all blocks forever
	// (archival mode) or trims older blocks to save space (non-archival).
	archival bool

	// the synchronous mode that would be used for the ledger databases.
	synchronousMode db.SynchronousMode

	// the synchronous mode that would be used while the accounts database is being rebuilt.
	accountsRebuildSynchronousMode db.SynchronousMode

	// genesisHash stores the genesis hash for this ledger.
	genesisHash crypto.Digest

	genesisAccounts map[basics.Address]basics.AccountData

	genesisProto        config.ConsensusParams
	genesisProtoVersion protocol.ConsensusVersion

	// State-machine trackers
	accts            accountUpdates
	acctsOnline      onlineAccounts
	catchpoint       catchpointTracker
	txTail           txTail
	txidBloomFilters txidBloomFilter
	bulletinDisk     bulletin
	bulletinMem      bulletinMem
	notifier         blockNotifier
	metrics          metricsTracker
	spVerification   spVerificationTracker

	trackers  trackerRegistry
	trackerMu deadlock.RWMutex

	// verifiedTxnCache holds all the verified transactions state
	verifiedTxnCache verify.VerifiedTransactionCache

	cfg config.Local

	dirsAndPrefix DirsAndPrefix

	tracer logic.EvalTracer
}

// DirsAndPrefix is a struct that holds the genesis directories and the database file prefix, so ledger can construct full paths to database files
type DirsAndPrefix struct {
	config.ResolvedGenesisDirs
	DBFilePrefix string // the prefix of the database files, appended to genesis directories
}

// OpenLedger creates a Ledger object, using SQLite database filenames
// based on dbPathPrefix (in-memory if dbMem is true). genesisInitState.Blocks and
// genesisInitState.Accounts specify the initial blocks and accounts to use if the
func OpenLedger[T string | DirsAndPrefix](
	// database wasn't initialized before.
	log logging.Logger, dbPathPrefix T, dbMem bool, genesisInitState ledgercore.InitState, cfg config.Local,
) (*Ledger, error) {
	var err error
	verifiedCacheSize := cfg.VerifiedTranscationsCacheSize
	if verifiedCacheSize < cfg.TxPoolSize {
		verifiedCacheSize = cfg.TxPoolSize
		log.Warnf("The VerifiedTranscationsCacheSize in the config file was misconfigured to have smaller size then the TxPoolSize; The verified cache size was adjusted from %d to %d.", cfg.VerifiedTranscationsCacheSize, cfg.TxPoolSize)
	}
	var tracer logic.EvalTracer
	if cfg.EnableTxnEvalTracer {
		tracer = eval.MakeTxnGroupDeltaTracer(cfg.MaxAcctLookback)
	}

	var dirs DirsAndPrefix
	// if only a string path has been supplied for the ledger, use it for all resources
	// don't set the prefix, only tests provide a string for the path, and they manage paths explicitly
	if s, ok := any(dbPathPrefix).(string); ok {
		dirs.HotGenesisDir = s
		dirs.TrackerGenesisDir = s
		dirs.ColdGenesisDir = s
		dirs.BlockGenesisDir = s
		dirs.CatchpointGenesisDir = s
	} else if ds, ok := any(dbPathPrefix).(DirsAndPrefix); ok {
		// if a DirsAndPrefix has been supplied, use it.
		dirs = ds
	}

	l := &Ledger{
		log:                            log,
		archival:                       cfg.Archival,
		genesisHash:                    genesisInitState.GenesisHash,
		genesisAccounts:                genesisInitState.Accounts,
		genesisProto:                   config.Consensus[genesisInitState.Block.CurrentProtocol],
		genesisProtoVersion:            genesisInitState.Block.CurrentProtocol,
		synchronousMode:                db.SynchronousMode(cfg.LedgerSynchronousMode),
		accountsRebuildSynchronousMode: db.SynchronousMode(cfg.AccountsRebuildSynchronousMode),
		verifiedTxnCache:               verify.MakeVerifiedTransactionCache(verifiedCacheSize),
		cfg:                            cfg,
		dirsAndPrefix:                  dirs,
		tracer:                         tracer,
	}

	defer func() {
		if err != nil {
			l.Close()
		}
	}()

	l.trackerDBs, l.blockDBs, err = openLedgerDB(dirs, dbMem, cfg, log)
	if err != nil {
		err = fmt.Errorf("OpenLedger.openLedgerDB %v", err)
		return nil, err
	}

	l.setSynchronousMode(context.Background(), l.synchronousMode)

	start := time.Now()
	ledgerInitblocksdbCount.Inc(nil)
	err = l.blockDBs.Wdb.Atomic(func(ctx context.Context, tx *sql.Tx) error {
		return initBlocksDB(tx, l.log, []bookkeeping.Block{genesisInitState.Block}, cfg.Archival)
	})
	ledgerInitblocksdbMicros.AddMicrosecondsSince(start, nil)
	if err != nil {
		err = fmt.Errorf("OpenLedger.initBlocksDB %v", err)
		return nil, err
	}

	if l.genesisAccounts == nil {
		l.genesisAccounts = make(map[basics.Address]basics.AccountData)
	}

	l.blockQ, err = newBlockQueue(l)
	if err != nil {
		return nil, err
	}

	err = l.reloadLedger()
	if err != nil {
		return nil, err
	}

	return l, nil
}

func (l *Ledger) reloadLedger() error {
	// similar to the Close function, we want to start by closing the blockQ first. The
	// blockQ is having a sync goroutine which indirectly calls other trackers. We want to eliminate that go-routine first,
	// and follow up by taking the trackers lock.
	if l.blockQ != nil {
		l.blockQ.stop()
	}

	// take the trackers lock. This would ensure that no other goroutine is using the trackers.
	l.trackerMu.Lock()
	defer l.trackerMu.Unlock()

	// save block listeners to recover them later
	blockListeners := make([]ledgercore.BlockListener, 0, len(l.notifier.listeners))
	blockListeners = append(blockListeners, l.notifier.listeners...)

	// close the trackers if the registry was already initialized: opening a new ledger calls reloadLedger
	// and there is nothing to close. Registry's logger is not initialized yet so close cannot log.
	if l.trackers.trackers != nil {
		l.trackers.close()
	}

	// init block queue
	var err error
	err = l.blockQ.start()
	if err != nil {
		err = fmt.Errorf("reloadLedger.blockQ.start %v", err)
		return err
	}

	// init tracker db
	trackerDBInitParams, err := trackerDBInitialize(l, l.catchpoint.catchpointEnabled(), l.catchpoint.dbDirectory)
	if err != nil {
		return err
	}

	// set account updates tracker as a driver to calculate tracker db round and committing offsets
	trackers := []ledgerTracker{
		&l.accts,            // update the balances
		&l.catchpoint,       // catchpoints tracker : update catchpoint labels, create catchpoint files
		&l.acctsOnline,      // update online account balances history
		&l.txTail,           // update the transaction tail, tracking the recent 1000 txn
		&l.txidBloomFilters, // maintain bloom filters for transaction IDs for recent MaxTxnLife rounds
		&l.bulletinDisk,     // provide closed channel signaling support for completed rounds on disk
		&l.bulletinMem,      // provide closed channel signaling support for completed rounds in memory
		&l.notifier,         // send OnNewBlocks to subscribers
		&l.metrics,          // provides metrics reporting support
		&l.spVerification,   // provides state proof verification support
	}

	l.accts.initialize(l.cfg)
	l.acctsOnline.initialize(l.cfg)

	l.catchpoint.initialize(l.cfg, l.dirsAndPrefix)

	err = l.trackers.initialize(l, trackers, l.cfg)
	if err != nil {
		return err
	}

	err = l.trackers.loadFromDisk(l)
	if err != nil {
		err = fmt.Errorf("reloadLedger.loadFromDisk %w", err)
		return err
	}

	// restore block listeners since l.notifier might not survive a reload
	l.notifier.register(blockListeners)

	// post-init actions
	if trackerDBInitParams.VacuumOnStartup || l.cfg.OptimizeAccountsDatabaseOnStartup {
		err = l.accts.vacuumDatabase(context.Background())
		if err != nil {
			return err
		}
	}

	// Check that the genesis hash, if present, matches.
	err = l.verifyMatchingGenesisHash()
	if err != nil {
		return err
	}
	return nil
}

// verifyMatchingGenesisHash tests to see that the latest block header pointing to the same genesis hash provided in genesisHash.
func (l *Ledger) verifyMatchingGenesisHash() (err error) {
	// Check that the genesis hash, if present, matches.
	start := time.Now()
	ledgerVerifygenhashCount.Inc(nil)
	err = l.blockDBs.Rdb.Atomic(func(ctx context.Context, tx *sql.Tx) error {
		latest, err := blockdb.BlockLatest(tx)
		if err != nil {
			return err
		}

		hdr, err := blockdb.BlockGetHdr(tx, latest)
		if err != nil {
			return err
		}

		params := config.Consensus[hdr.CurrentProtocol]
		if params.SupportGenesisHash && hdr.GenesisHash != l.genesisHash {
			return fmt.Errorf(
				"latest block %d genesis hash %v does not match expected genesis hash %v",
				latest, hdr.GenesisHash, l.genesisHash,
			)
		}
		return nil
	})
	ledgerVerifygenhashMicros.AddMicrosecondsSince(start, nil)
	return
}

func openLedgerDB(dbPrefixes DirsAndPrefix, dbMem bool, cfg config.Local, log logging.Logger) (trackerDBs trackerdb.Store, blockDBs db.Pair, err error) {
	outErr := make(chan error, 2)
	go func() {
		trackerDBPrefix := filepath.Join(dbPrefixes.ResolvedGenesisDirs.TrackerGenesisDir, dbPrefixes.DBFilePrefix)
		var lerr error
		switch cfg.StorageEngine {
		case "pebbledb":
			dir := trackerDBPrefix + "/tracker.pebble"
			trackerDBs, lerr = pebbledbdriver.Open(dir, dbMem, config.Consensus[protocol.ConsensusCurrentVersion], log)
		// anything else will initialize a sqlite engine.
		case "sqlite":
			fallthrough
		default:
			trackerDBs, lerr = sqlitedriver.Open(trackerDBPrefix+".tracker.sqlite", dbMem, log)
		}

		outErr <- lerr
	}()

	go func() {
		blockDBPrefix := filepath.Join(dbPrefixes.ResolvedGenesisDirs.BlockGenesisDir, dbPrefixes.DBFilePrefix)
		var lerr error
		blockDBs, lerr = db.OpenPair(blockDBPrefix+".block.sqlite", dbMem)
		if lerr != nil {
			outErr <- lerr
			return
		}
		blockDBs.Rdb.SetLogger(log)
		blockDBs.Wdb.SetLogger(log)
		outErr <- nil
	}()

	err = <-outErr
	if err != nil {
		return
	}
	err = <-outErr
	return
}

// setSynchronousMode sets the writing database connections synchronous mode to the specified mode
func (l *Ledger) setSynchronousMode(ctx context.Context, synchronousMode db.SynchronousMode) {
	if synchronousMode < db.SynchronousModeOff || synchronousMode > db.SynchronousModeExtra {
		l.log.Warnf("ledger.setSynchronousMode unable to set synchronous mode : requested value %d is invalid", synchronousMode)
		return
	}

	err := l.blockDBs.Wdb.SetSynchronousMode(ctx, synchronousMode, synchronousMode >= db.SynchronousModeFull)
	if err != nil {
		l.log.Warnf("ledger.setSynchronousMode unable to set synchronous mode on blocks db: %v", err)
		return
	}

	err = l.trackerDBs.SetSynchronousMode(ctx, synchronousMode, synchronousMode >= db.SynchronousModeFull)
	if err != nil {
		l.log.Warnf("ledger.setSynchronousMode unable to set synchronous mode on trackers db: %v", err)
		return
	}
}

func externalArchiveSettings() (url string, enabled bool) {
	url = os.Getenv("EXTERNAL_ARCHIVE_URL")
	return url, url != ""
}

// initBlocksDB performs DB initialization:
// - creates and populates it with genesis blocks
// - ensures DB is in good shape for archival mode and resets it if not
func initBlocksDB(tx *sql.Tx, log logging.Logger, initBlocks []bookkeeping.Block, isArchival bool) (err error) {
	err = blockdb.BlockInit(tx, initBlocks)
	if err != nil {
		err = fmt.Errorf("initBlocksDB.blockInit %v", err)
		return err
	}

	// in archival mode check if DB contains all blocks up to the latest
	if isArchival {
		earliest, err := blockdb.BlockEarliest(tx)
		if err != nil {
			err = fmt.Errorf("initBlocksDB.blockEarliest %v", err)
			return err
		}

		// Detect possible problem - archival node needs all block but have only subsequence of them
		// So reset the DB and init it again
		if earliest != basics.Round(0) {

			_, externalArchivalEnabled := externalArchiveSettings()
			if externalArchivalEnabled {
				log.Info("skipping block init check in external archival mode")
				return nil
			}

			log.Warnf("resetting blocks DB (earliest block is %v)", earliest)
			err := blockdb.BlockResetDB(tx)
			if err != nil {
				err = fmt.Errorf("initBlocksDB.blockResetDB %v", err)
				return err
			}
			err = blockdb.BlockInit(tx, initBlocks)
			if err != nil {
				err = fmt.Errorf("initBlocksDB.blockInit 2 %v", err)
				return err
			}
		}
	}

	return nil
}

// Close reclaims resources used by the ledger (namely, the database connection
// and goroutines used by trackers).
func (l *Ledger) Close() {
	// we shut the blockqueue first, since it's sync goroutine dispatches calls
	// back to the trackers.
	if l.blockQ != nil {
		l.blockQ.stop()
	}

	// take the trackers lock. This would ensure that no other goroutine is using the trackers.
	l.trackerMu.Lock()
	defer l.trackerMu.Unlock()

	// then, we shut down the trackers and their corresponding goroutines.
	l.trackers.close()

	// last, we close the underlying database connections.
	l.blockDBs.Close()
	l.trackerDBs.Close()
}

// RegisterBlockListeners registers listeners that will be called when a
// new block is added to the ledger.
func (l *Ledger) RegisterBlockListeners(listeners []ledgercore.BlockListener) {
	l.trackerMu.RLock()
	defer l.trackerMu.RUnlock()
	l.notifier.register(listeners)
}

// RegisterVotersCommitListener registers a listener that will be called when a
// commit is about to cover a round.
func (l *Ledger) RegisterVotersCommitListener(listener ledgercore.VotersCommitListener) {
	l.trackerMu.RLock()
	defer l.trackerMu.RUnlock()
	l.acctsOnline.voters.registerPrepareCommitListener(listener)
}

// UnregisterVotersCommitListener unregisters the commit listener.
func (l *Ledger) UnregisterVotersCommitListener() {
	l.trackerMu.RLock()
	defer l.trackerMu.RUnlock()
	l.acctsOnline.voters.unregisterPrepareCommitListener()
}

// notifyCommit informs the trackers that all blocks up to r have been
// written to disk.  Returns the minimum block number that must be kept
// in the database.
func (l *Ledger) notifyCommit(r basics.Round) basics.Round {
	t0 := time.Now()
	l.trackerMu.Lock()
	ledgerTrackerMuLockCount.Inc(nil)
	defer func() {
		l.trackerMu.Unlock()
		ledgerTrackerMuLockMicros.AddMicrosecondsSince(t0, nil)
	}()
	minToSave := l.trackers.committedUpTo(r)

	// Check if additional block history is configured, and adjust minToSave if so.
	if configuredMinToSave := r.SubSaturate(basics.Round(l.cfg.MaxBlockHistoryLookback)); configuredMinToSave < minToSave {
		minToSave = configuredMinToSave
	}

	_, externalArchivalEnabled := externalArchiveSettings()

	if l.archival && !externalArchivalEnabled {
		// Do not forget any blocks.
		minToSave = 0
	} else {
		catchpointsMinToSave := r.SubSaturate(l.calcMinCatchpointRoundsLookback())
		if catchpointsMinToSave < minToSave {
			minToSave = catchpointsMinToSave
		}
	}

	return minToSave
}

func (l *Ledger) calcMinCatchpointRoundsLookback() basics.Round {
	// cfg.StoresCatchpoints checks that CatchpointInterval is positive
	if !l.cfg.StoresCatchpoints() || l.cfg.CatchpointFileHistoryLength == 0 {
		return 0
	}

	return basics.Round(2 * l.cfg.CatchpointInterval)
}

// GetLastCatchpointLabel returns the latest catchpoint label that was written to the
// database.
func (l *Ledger) GetLastCatchpointLabel() string {
	l.trackerMu.RLock()
	defer l.trackerMu.RUnlock()
	return l.catchpoint.GetLastCatchpointLabel()
}

// GetCreatorForRound takes a CreatableIndex and a CreatableType and tries to
// look up a creator address, setting ok to false if the query succeeded but no
// creator was found.
func (l *Ledger) GetCreatorForRound(rnd basics.Round, cidx basics.CreatableIndex, ctype basics.CreatableType) (creator basics.Address, ok bool, err error) {
	l.trackerMu.RLock()
	defer l.trackerMu.RUnlock()
	return l.accts.GetCreatorForRound(rnd, cidx, ctype)
}

// GetCreator is like GetCreatorForRound, but for the latest round and race-free
// with respect to ledger.Latest()
func (l *Ledger) GetCreator(cidx basics.CreatableIndex, ctype basics.CreatableType) (basics.Address, bool, error) {
	l.trackerMu.RLock()
	defer l.trackerMu.RUnlock()
	return l.accts.GetCreatorForRound(l.blockQ.latest(), cidx, ctype)
}

// GetStateDeltaForRound retrieves a ledgercore.StateDelta from the accountUpdates cache for the requested rnd
func (l *Ledger) GetStateDeltaForRound(rnd basics.Round) (ledgercore.StateDelta, error) {
	l.trackerMu.RLock()
	defer l.trackerMu.RUnlock()
	return l.accts.lookupStateDelta(rnd)
}

// GetTracer returns the logic.EvalTracer attached to the ledger--can be nil.
func (l *Ledger) GetTracer() logic.EvalTracer {
	return l.tracer
}

// VotersForStateProof returns the top online accounts at round rnd.
// The result might be nil, even with err=nil, if there are no voters
// for that round because state proofs were not enabled.
func (l *Ledger) VotersForStateProof(rnd basics.Round) (*ledgercore.VotersForRound, error) {
	l.trackerMu.RLock()
	defer l.trackerMu.RUnlock()
	return l.acctsOnline.voters.VotersForStateProof(rnd)
}

// GetStateProofVerificationContext returns the data required to verify the state proof whose last attested round is
// stateProofLastAttestedRound.
func (l *Ledger) GetStateProofVerificationContext(stateProofLastAttestedRound basics.Round) (*ledgercore.StateProofVerificationContext, error) {
	l.trackerMu.RLock()
	defer l.trackerMu.RUnlock()
	return l.spVerification.LookupVerificationContext(stateProofLastAttestedRound)
}

// LookupLatest uses the accounts tracker to return the account state (including
// resources) for a given address, for the latest round. The returned account values
// reflect the changes of all blocks up to and including the returned round number.
func (l *Ledger) LookupLatest(addr basics.Address) (basics.AccountData, basics.Round, basics.MicroAlgos, error) {
	l.trackerMu.RLock()
	defer l.trackerMu.RUnlock()

	// Intentionally apply (pending) rewards up to rnd.
	data, rnd, withoutRewards, err := l.accts.lookupLatest(addr)
	if err != nil {
		return basics.AccountData{}, 0, basics.MicroAlgos{}, err
	}
	return data, rnd, withoutRewards, nil
}

// LookupAccount uses the accounts tracker to return the account state (without
// resources) for a given address, for a given round. The returned account values
// reflect the changes of all blocks up to and including the returned round number.
// The returned AccountData contains the rewards applied up to that round number,
// and the additional withoutRewards return value contains the value before rewards
// were applied.
func (l *Ledger) LookupAccount(round basics.Round, addr basics.Address) (data ledgercore.AccountData, validThrough basics.Round, withoutRewards basics.MicroAlgos, err error) {
	l.trackerMu.RLock()
	defer l.trackerMu.RUnlock()

	data, rnd, rewardsVersion, rewardsLevel, err := l.accts.lookupWithoutRewards(round, addr, true /* take lock */)
	if err != nil {
		return ledgercore.AccountData{}, basics.Round(0), basics.MicroAlgos{}, err
	}

	// Intentionally apply (pending) rewards up to rnd, remembering the old value
	withoutRewards = data.MicroAlgos
	data = data.WithUpdatedRewards(config.Consensus[rewardsVersion].RewardUnit, rewardsLevel)
	return data, rnd, withoutRewards, nil
}

// LookupApplication loads an application resource that matches the request parameters from the ledger.
func (l *Ledger) LookupApplication(rnd basics.Round, addr basics.Address, aidx basics.AppIndex) (ledgercore.AppResource, error) {
	r, err := l.lookupResource(rnd, addr, basics.CreatableIndex(aidx), basics.AppCreatable)
	return ledgercore.AppResource{AppParams: r.AppParams, AppLocalState: r.AppLocalState}, err
}

// LookupAsset loads an asset resource that matches the request parameters from the ledger.
func (l *Ledger) LookupAsset(rnd basics.Round, addr basics.Address, aidx basics.AssetIndex) (ledgercore.AssetResource, error) {
	r, err := l.lookupResource(rnd, addr, basics.CreatableIndex(aidx), basics.AssetCreatable)
	return ledgercore.AssetResource{AssetParams: r.AssetParams, AssetHolding: r.AssetHolding}, err
}

// LookupAssets loads asset resources that match the request parameters from the ledger.
func (l *Ledger) LookupAssets(addr basics.Address, assetIDGT basics.AssetIndex, limit uint64) ([]ledgercore.AssetResourceWithIDs, basics.Round, error) {
	resources, lookupRound, err := l.accts.LookupAssetResources(addr, assetIDGT, limit)
	return resources, lookupRound, err
}

// lookupResource loads a resource that matches the request parameters from the accounts update
func (l *Ledger) lookupResource(rnd basics.Round, addr basics.Address, aidx basics.CreatableIndex, ctype basics.CreatableType) (ledgercore.AccountResource, error) {
	l.trackerMu.RLock()
	defer l.trackerMu.RUnlock()

	// Intentionally apply (pending) rewards up to rnd.
	res, _, err := l.accts.LookupResource(rnd, addr, aidx, ctype)
	if err != nil {
		return ledgercore.AccountResource{}, err
	}

	return res, nil
}

// LookupKv loads a KV pair from the accounts update
func (l *Ledger) LookupKv(rnd basics.Round, key string) ([]byte, error) {
	l.trackerMu.RLock()
	defer l.trackerMu.RUnlock()

	return l.accts.LookupKv(rnd, key)
}

// LookupKeysByPrefix searches keys with specific prefix, up to `maxKeyNum`
// if `maxKeyNum` == 0, then it loads all keys with such prefix
func (l *Ledger) LookupKeysByPrefix(round basics.Round, keyPrefix string, maxKeyNum uint64) ([]string, error) {
	l.trackerMu.RLock()
	defer l.trackerMu.RUnlock()

	return l.accts.LookupKeysByPrefix(round, keyPrefix, maxKeyNum)
}

// LookupAgreement returns account data used by agreement.
func (l *Ledger) LookupAgreement(rnd basics.Round, addr basics.Address) (basics.OnlineAccountData, error) {
	l.trackerMu.RLock()
	defer l.trackerMu.RUnlock()

	// Intentionally apply (pending) rewards up to rnd.
	data, err := l.acctsOnline.lookupOnlineAccountData(rnd, addr)
	return data, err
}

// GetKnockOfflineCandidates retrieves a list of online accounts who will be
// checked to a recent proposal or heartbeat. Large accounts are the ones worth checking.
func (l *Ledger) GetKnockOfflineCandidates(rnd basics.Round, proto config.ConsensusParams) (map[basics.Address]basics.OnlineAccountData, error) {
	l.trackerMu.RLock()
	defer l.trackerMu.RUnlock()

	// get state proof worker's most recent list for top N addresses
	if proto.StateProofInterval == 0 {
		return nil, nil
	}

	var addrs []basics.Address

	// special handling for rounds 0-240: return participating genesis accounts
	if rnd < basics.Round(proto.StateProofInterval).SubSaturate(basics.Round(proto.StateProofVotersLookback)) {
		for addr, data := range l.genesisAccounts {
			if data.Status == basics.Online {
				addrs = append(addrs, addr)
			}
		}
	} else {
		// get latest state proof voters information, up to rnd, without calling cond.Wait()
		_, voters := l.acctsOnline.voters.LatestCompletedVotersUpTo(rnd)
		if voters == nil { // no cached voters found < rnd
			return nil, nil
		}
		addrs = make([]basics.Address, 0, len(voters.AddrToPos))
		for addr := range voters.AddrToPos {
			addrs = append(addrs, addr)
		}
	}

	// fetch fresh data up to this round from online account cache. These accounts should all
	// be in cache, as long as proto.StateProofTopVoters < onlineAccountsCacheMaxSize.
	ret := make(map[basics.Address]basics.OnlineAccountData)
	for _, addr := range addrs {
		data, err := l.acctsOnline.lookupOnlineAccountData(rnd, addr)
		if err != nil || data.MicroAlgosWithRewards.IsZero() {
			continue // skip missing / not online accounts
		}
		ret[addr] = data
	}
	return ret, nil
}

// LookupWithoutRewards is like Lookup but does not apply pending rewards up
// to the requested round rnd.
func (l *Ledger) LookupWithoutRewards(rnd basics.Round, addr basics.Address) (ledgercore.AccountData, basics.Round, error) {
	l.trackerMu.RLock()
	defer l.trackerMu.RUnlock()

	var result ledgercore.AccountData

	result, validThrough, err := l.accts.LookupWithoutRewards(rnd, addr)
	if err != nil {
		return ledgercore.AccountData{}, basics.Round(0), err
	}

	return result, validThrough, nil
}

// LatestTotals returns the totals of all accounts for the most recent round, as well as the round number.
func (l *Ledger) LatestTotals() (basics.Round, ledgercore.AccountTotals, error) {
	l.trackerMu.RLock()
	defer l.trackerMu.RUnlock()
	return l.accts.LatestTotals()
}

// Totals returns the totals of all accounts for the given round.
func (l *Ledger) Totals(rnd basics.Round) (ledgercore.AccountTotals, error) {
	l.trackerMu.RLock()
	defer l.trackerMu.RUnlock()
	return l.accts.Totals(rnd)
}

// OnlineCirculation returns the online totals of all accounts at the end of round rnd.
// It implements agreement's calls for Circulation(rnd)
func (l *Ledger) OnlineCirculation(rnd basics.Round, voteRnd basics.Round) (basics.MicroAlgos, error) {
	l.trackerMu.RLock()
	defer l.trackerMu.RUnlock()
	return l.acctsOnline.onlineCirculation(rnd, voteRnd)
}

// CheckDup return whether a transaction is a duplicate one.
func (l *Ledger) CheckDup(currentProto config.ConsensusParams, current basics.Round, firstValid basics.Round, lastValid basics.Round, txid transactions.Txid, txl ledgercore.Txlease) error {
	return l.txTail.checkDup(currentProto, current, firstValid, lastValid, txid, txl)
}

// CheckConfirmedTail checks if a transaction txid happens to have LastValid greater than the current round at the time of calling and has been already committed to the ledger.
// If both conditions are met it returns true.
// This function could be used as filter to check if a transaction is committed to the ledger, and no extra checks needed if it says true.
//
// Note, this cannot be used to check if transaction happened or not in past MaxTxnLife rounds.
func (l *Ledger) CheckConfirmedTail(txid transactions.Txid) (basics.Round, bool) {
	return l.txTail.checkConfirmed(txid)
}

// Latest returns the latest known block round added to the ledger.
func (l *Ledger) Latest() basics.Round {
	return l.blockQ.latest()
}

// LatestCommitted returns the last block round number written to
// persistent storage.  This block, and all previous blocks, are
// guaranteed to be available after a crash. In addition, it returns
// the latest block round number added to the ledger ( which will be
// flushed to persistent storage later on )
func (l *Ledger) LatestCommitted() (basics.Round, basics.Round) {
	return l.blockQ.latestCommitted()
}

// Block returns the block for round rnd.
func (l *Ledger) Block(rnd basics.Round) (blk bookkeeping.Block, err error) {
	return l.blockQ.getBlock(rnd)
}

// Test if TXID might exists in the last maxTxnLife rounds
func (l *Ledger) TXIDMightExist(txid transactions.Txid, rnd basics.Round) bool {
<<<<<<< HEAD
	return l.txidBloomFilters.TXIDMaybeExistsInBlock(txid, rnd)
=======
	return l.txidBloomFilters.TXIDMightExistsInBlock(txid, rnd)
>>>>>>> 57bef8c4
}

// BlockHdr returns the BlockHeader of the block for round rnd.
func (l *Ledger) BlockHdr(rnd basics.Round) (blk bookkeeping.BlockHeader, err error) {

	// Expected availability range in txTail.blockHeader is [Latest - MaxTxnLife, Latest]
	// allowing (MaxTxnLife + 1) = 1001 rounds lookback.
	// The depth besides the MaxTxnLife is controlled by DeeperBlockHeaderHistory parameter
	// and currently set to 1.
	// Explanation:
	// Clients are expected to query blocks at rounds (txn.LastValid - (MaxTxnLife + 1)),
	// and because a txn is alive when the current round <= txn.LastValid
	// and valid if txn.LastValid - txn.FirstValid <= MaxTxnLife
	// the deepest lookup happens when txn.LastValid == current => txn.LastValid == Latest + 1
	// that gives Latest + 1 - (MaxTxnLife + 1) = Latest - MaxTxnLife as the first round to be accessible.
	hdr, ok := l.txTail.blockHeader(rnd)
	if !ok {
		hdr, err = l.blockQ.getBlockHdr(rnd)
	}
	return hdr, err
}

// EncodedBlockCert returns the encoded block and the corresponding encoded certificate of the block for round rnd.
func (l *Ledger) EncodedBlockCert(rnd basics.Round) (blk []byte, cert []byte, err error) {
	return l.blockQ.getEncodedBlockCert(rnd)
}

// BlockCert returns the block and the certificate of the block for round rnd.
func (l *Ledger) BlockCert(rnd basics.Round) (blk bookkeeping.Block, cert agreement.Certificate, err error) {
	return l.blockQ.getBlockCert(rnd)
}

// AddBlock adds a new block to the ledger.  The block is stored in an
// in-memory queue and is written to the disk in the background.  An error
// is returned if this is not the expected next block number.
func (l *Ledger) AddBlock(blk bookkeeping.Block, cert agreement.Certificate) error {
	// passing nil as the executionPool is ok since we've asking the evaluator to skip verification.

	updates, err := eval.Eval(context.Background(), l, blk, false, l.verifiedTxnCache, nil, l.tracer)
	if err != nil {
		if errNSBE, ok := err.(ledgercore.ErrNonSequentialBlockEval); ok && errNSBE.EvaluatorRound <= errNSBE.LatestRound {
			return ledgercore.BlockInLedgerError{
				LastRound: errNSBE.EvaluatorRound,
				NextRound: errNSBE.LatestRound + 1}
		}
		return err
	}
	updates.OptimizeAllocatedMemory(l.cfg.MaxAcctLookback)
	vb := ledgercore.MakeValidatedBlock(blk, updates)

	return l.AddValidatedBlock(vb, cert)
}

// AddValidatedBlock adds a new block to the ledger, after the block has
// been validated by calling Ledger.Validate().  This saves the cost of
// having to re-compute the effect of the block on the ledger state, if
// the block has previously been validated.  Otherwise, AddValidatedBlock
// behaves like AddBlock.
func (l *Ledger) AddValidatedBlock(vb ledgercore.ValidatedBlock, cert agreement.Certificate) error {
	// Grab the tracker lock first, to ensure newBlock() is notified before committedUpTo().
	t0 := time.Now()
	l.trackerMu.Lock()
	ledgerTrackerMuLockCount.Inc(nil)
	defer func() {
		l.trackerMu.Unlock()
		ledgerTrackerMuLockMicros.AddMicrosecondsSince(t0, nil)
	}()

	blk := vb.Block()
	err := l.blockQ.putBlock(blk, cert)
	if err != nil {
		return err
	}
	l.trackers.newBlock(blk, vb.Delta())
	l.log.Debugf("ledger.AddValidatedBlock: added blk %d", blk.Round())
	return nil
}

// WaitForCommit waits until block r (and block before r) are durably
// written to disk.
func (l *Ledger) WaitForCommit(r basics.Round) {
	l.blockQ.waitCommit(r)
}

// Wait returns a channel that closes once a given round is stored
// durably in the ledger.
// When <-l.Wait(r) finishes, ledger is guaranteed to have round r,
// and will not lose round r after a crash.
// This makes it easy to use in a select{} statement.
func (l *Ledger) Wait(r basics.Round) chan struct{} {
	l.trackerMu.RLock()
	defer l.trackerMu.RUnlock()
	return l.bulletinDisk.Wait(r)
}

// WaitWithCancel returns a channel that closes once a given round is
// stored durably in the ledger. The returned function can be used to
// cancel the wait, which cleans up resources if no other Wait call is
// active for the same round.
func (l *Ledger) WaitWithCancel(r basics.Round) (chan struct{}, func()) {
	l.trackerMu.RLock()
	defer l.trackerMu.RUnlock()
	return l.bulletinDisk.Wait(r), func() { l.bulletinDisk.CancelWait(r) }
}

// WaitMem returns a channel that closes once a given round is
// available in memory in the ledger, but might not be stored
// durably on disk yet.
func (l *Ledger) WaitMem(r basics.Round) chan struct{} {
	l.trackerMu.RLock()
	defer l.trackerMu.RUnlock()
	return l.bulletinMem.Wait(r)
}

// GenesisHash returns the genesis hash for this ledger.
func (l *Ledger) GenesisHash() crypto.Digest {
	return l.genesisHash
}

// GenesisProto returns the initial protocol for this ledger.
func (l *Ledger) GenesisProto() config.ConsensusParams {
	return l.genesisProto
}

// GenesisProtoVersion returns the initial protocol version for this ledger.
func (l *Ledger) GenesisProtoVersion() protocol.ConsensusVersion {
	return l.genesisProtoVersion
}

// GenesisAccounts returns initial accounts for this ledger.
func (l *Ledger) GenesisAccounts() map[basics.Address]basics.AccountData {
	return l.genesisAccounts
}

// GetCatchpointCatchupState returns the current state of the catchpoint catchup.
func (l *Ledger) GetCatchpointCatchupState(ctx context.Context) (state CatchpointCatchupState, err error) {
	return MakeCatchpointCatchupAccessor(l, l.log).GetState(ctx)
}

// GetCatchpointStream returns a ReadCloseSizer file stream from which the catchpoint file
// for the provided round could be retrieved. If no such stream can be generated, a non-nil
// error is returned. The io.ReadCloser and the error are mutually exclusive -
// if error is returned, the file stream is guaranteed to be nil, and vice versa,
// if the file stream is not nil, the error is guaranteed to be nil.
func (l *Ledger) GetCatchpointStream(round basics.Round) (ReadCloseSizer, error) {
	l.trackerMu.RLock()
	defer l.trackerMu.RUnlock()
	return l.catchpoint.GetCatchpointStream(round)
}

// ledgerForTracker methods
func (l *Ledger) trackerDB() trackerdb.Store {
	return l.trackerDBs
}

// ledgerForTracker methods
func (l *Ledger) blockDB() db.Pair {
	return l.blockDBs
}

func (l *Ledger) trackerLog() logging.Logger {
	return l.log
}

// trackerEvalVerified is used by the accountUpdates to reconstruct the ledgercore.StateDelta from a given block during it's loadFromDisk execution.
// when this function is called, the trackers mutex is expected already to be taken. The provided accUpdatesLedger would allow the
// evaluator to shortcut the "main" ledger ( i.e. this struct ) and avoid taking the trackers lock a second time.
func (l *Ledger) trackerEvalVerified(blk bookkeeping.Block, accUpdatesLedger eval.LedgerForEvaluator) (ledgercore.StateDelta, error) {
	// passing nil as the executionPool is ok since we've asking the evaluator to skip verification.
	return eval.Eval(context.Background(), accUpdatesLedger, blk, false, l.verifiedTxnCache, nil, l.tracer)
}

// IsWritingCatchpointDataFile returns true when a catchpoint file is being generated.
// The function is used by the catchup service to avoid memory pressure until the
// catchpoint data file writing is complete.
func (l *Ledger) IsWritingCatchpointDataFile() bool {
	l.trackerMu.RLock()
	defer l.trackerMu.RUnlock()
	return l.catchpoint.isWritingCatchpointDataFile()
}

// VerifiedTransactionCache returns the verify.VerifiedTransactionCache
func (l *Ledger) VerifiedTransactionCache() verify.VerifiedTransactionCache {
	return l.verifiedTxnCache
}

// StartEvaluator creates a BlockEvaluator, given a ledger and a block header
// of the block that the caller is planning to evaluate. If the length of the
// payset being evaluated is known in advance, a paysetHint >= 0 can be
// passed, avoiding unnecessary payset slice growth. The optional maxTxnBytesPerBlock parameter
// provides a cap on the size of a single generated block size, when a non-zero value is passed.
// If a value of zero or less is passed to maxTxnBytesPerBlock, the consensus MaxTxnBytesPerBlock would
// be used instead.
// The tracer argument is a logic.EvalTracer which will be attached to the evaluator and have its hooked invoked during
// the eval process for each block. A nil tracer will default to the tracer attached to the ledger.
func (l *Ledger) StartEvaluator(hdr bookkeeping.BlockHeader, paysetHint, maxTxnBytesPerBlock int, tracer logic.EvalTracer) (*eval.BlockEvaluator, error) {
	tracerForEval := tracer
	if tracerForEval == nil {
		tracerForEval = l.tracer
	}
	return eval.StartEvaluator(l, hdr,
		eval.EvaluatorOptions{
			PaysetHint:          paysetHint,
			Generate:            true,
			Validate:            true,
			MaxTxnBytesPerBlock: maxTxnBytesPerBlock,
			Tracer:              tracerForEval,
		})
}

// FlushCaches flushes any pending data in caches so that it is fully available during future lookups.
func (l *Ledger) FlushCaches() {
	l.accts.flushCaches()
}

// Validate uses the ledger to validate block blk as a candidate next block.
// It returns an error if blk is not the expected next block, or if blk is
// not a valid block (e.g., it has duplicate transactions, overspends some
// account, etc.).
func (l *Ledger) Validate(ctx context.Context, blk bookkeeping.Block, executionPool execpool.BacklogPool) (*ledgercore.ValidatedBlock, error) {
	delta, err := eval.Eval(ctx, l, blk, true, l.verifiedTxnCache, executionPool, l.tracer)
	if err != nil {
		return nil, err
	}

	vb := ledgercore.MakeValidatedBlock(blk, delta)
	return &vb, nil
}

// LatestTrackerCommitted returns the trackers' dbRound which "is always exactly accountsRound()"
func (l *Ledger) LatestTrackerCommitted() basics.Round {
	return l.trackers.getDbRound()
}

// IsBehindCommittingDeltas indicates if the ledger is behind expected number of in-memory deltas.
// It intended to slow down the catchup service when deltas overgrow some limit.
func (l *Ledger) IsBehindCommittingDeltas() bool {
	return l.trackers.isBehindCommittingDeltas(l.Latest())
}

// DebuggerLedger defines the minimal set of method required for creating a debug balances.
type DebuggerLedger = eval.LedgerForCowBase

// MakeDebugBalances creates a ledger suitable for dryrun and debugger
func MakeDebugBalances(l DebuggerLedger, round basics.Round, proto protocol.ConsensusVersion, prevTimestamp int64) apply.Balances {
	return eval.MakeDebugBalances(l, round, proto, prevTimestamp)
}

var ledgerInitblocksdbCount = metrics.NewCounter("ledger_initblocksdb_count", "calls")
var ledgerInitblocksdbMicros = metrics.NewCounter("ledger_initblocksdb_micros", "µs spent")
var ledgerVerifygenhashCount = metrics.NewCounter("ledger_verifygenhash_count", "calls")
var ledgerVerifygenhashMicros = metrics.NewCounter("ledger_verifygenhash_micros", "µs spent")
var ledgerTrackerMuLockCount = metrics.NewCounter("ledger_lock_trackermu_count", "calls")
var ledgerTrackerMuLockMicros = metrics.NewCounter("ledger_lock_trackermu_micros", "µs spent")<|MERGE_RESOLUTION|>--- conflicted
+++ resolved
@@ -777,11 +777,7 @@
 
 // Test if TXID might exists in the last maxTxnLife rounds
 func (l *Ledger) TXIDMightExist(txid transactions.Txid, rnd basics.Round) bool {
-<<<<<<< HEAD
 	return l.txidBloomFilters.TXIDMaybeExistsInBlock(txid, rnd)
-=======
-	return l.txidBloomFilters.TXIDMightExistsInBlock(txid, rnd)
->>>>>>> 57bef8c4
 }
 
 // BlockHdr returns the BlockHeader of the block for round rnd.
