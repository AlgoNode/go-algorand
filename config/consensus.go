--- conflicted
+++ resolved
@@ -395,7 +395,9 @@
 	// to be taken offline, that would be proposed to be taken offline.
 	MaxProposedExpiredOnlineAccounts int
 
-<<<<<<< HEAD
+	// When rewards rate changes, use the new value immediately.
+	RewardsCalculationFix bool
+
 	// EnableStateProofKeyregCheck enables the check for stateProof key on key registration
 	EnableStateProofKeyregCheck bool
 
@@ -404,10 +406,6 @@
 	// The hard-limit for number of StateProof keys is derived from the maximum depth allowed for the merklekeystore tree - 2^16.
 	// More keys => deeper merkle tree => longer proof required => infeasible for our SNARK.
 	MaxKeyregValidPeriod uint64
-=======
-	// When rewards rate changes, use the new value immediately.
-	RewardsCalculationFix bool
->>>>>>> 70a076e7
 }
 
 // PaysetCommitType enumerates possible ways for the block header to commit to
@@ -1068,15 +1066,13 @@
 
 	vFuture.MaxProposedExpiredOnlineAccounts = 32
 
-<<<<<<< HEAD
+	vFuture.RewardsCalculationFix = true
+
 	// stat proof key registration
 	vFuture.EnableStateProofKeyregCheck = true
 
 	// Maximum validity period for key registration, to prevent generating too many StateProof keys
 	vFuture.MaxKeyregValidPeriod = 128*(1<<16) - 1
-=======
-	vFuture.RewardsCalculationFix = true
->>>>>>> 70a076e7
 
 	Consensus[protocol.ConsensusFuture] = vFuture
 }
