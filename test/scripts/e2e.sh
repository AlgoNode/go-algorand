--- conflicted
+++ resolved
@@ -113,10 +113,7 @@
 cd "${SCRIPT_PATH}"
 
 if [ -z "$E2E_TEST_FILTER" ] || [ "$E2E_TEST_FILTER" == "SCRIPTS" ]; then
-<<<<<<< HEAD
-=======
 
->>>>>>> c1d2eb71
     ./timeout 200 ./e2e_basic_start_stop.sh
     duration "e2e_basic_start_stop.sh"
 
@@ -139,10 +136,7 @@
     done
 
     deactivate
-<<<<<<< HEAD
     duration "serial client runners"
-=======
->>>>>>> c1d2eb71
 fi # if E2E_TEST_FILTER == "" or == "SCRIPTS"
 
 if [ -z "$E2E_TEST_FILTER" ] || [ "$E2E_TEST_FILTER" == "GO" ]; then
@@ -169,13 +163,6 @@
     duration "expect tests"
 fi # if E2E_TEST_FILTER == "" or == "EXPECT"
 
-<<<<<<< HEAD
 echo "----------------------------------------------------------------------"
 echo "  DONE: E2E"
-echo "----------------------------------------------------------------------"
-=======
-    echo "----------------------------------------------------------------------"
-    echo "  DONE: E2E"
-    echo "----------------------------------------------------------------------"
-fi # if E2E_TEST_FILTER == "" or == "GO"
->>>>>>> c1d2eb71
+echo "----------------------------------------------------------------------"