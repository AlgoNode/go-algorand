--- conflicted
+++ resolved
@@ -142,19 +142,11 @@
 func (l *Ledger) LookupTxid(txid transactions.Txid, r basics.Round) (stxn transactions.SignedTxnWithAD, found bool, err error) {
 	var blk bookkeeping.Block
 
-<<<<<<< HEAD
-	// skip parsing a block if TXID if bloom filter reports a 100% miss
-	if maybeExist := l.TXIDMightExist(txid, r); !maybeExist {
-		return transactions.SignedTxnWithAD{}, false, err
-	}
-	l.log.Debugf("TXID:%s mightExistIn:%d", txid.String(), r)
-=======
 	// avoid loading and parsing a block if bloom filter with TXIDs already exists for it
 	if mightExist := l.TXIDMightExist(txid, r); !mightExist {
 		return transactions.SignedTxnWithAD{}, false, err
 	}
 
->>>>>>> 57bef8c4
 	blk, err = l.Block(r)
 	if err != nil {
 		return transactions.SignedTxnWithAD{}, false, err
